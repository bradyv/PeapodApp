//
//  AudioPlayerManager.swift
//  Peapod
//
//  Created by Brady Valentino on 2025-04-05.
//

import Foundation
import AVFoundation
import Combine
import MediaPlayer
import CoreData

private var viewContext: NSManagedObjectContext {
    PersistenceController.shared.container.viewContext
}

func fetchQueuedEpisodes() -> [Episode] {
    let request: NSFetchRequest<Episode> = Episode.fetchRequest()
    request.sortDescriptors = [NSSortDescriptor(keyPath: \Episode.id, ascending: true)]
    request.predicate = NSPredicate(format: "isQueued == YES")

    do {
        return try viewContext.fetch(request)
    } catch {
        print("⚠️ Failed to fetch queued episodes: \(error)")
        return []
    }
}

class AudioPlayerManager: ObservableObject, @unchecked Sendable {
    static let shared = AudioPlayerManager()
    
    private var player: AVPlayer?
    private var timeObserver: Any?
    private var playerItemObservation: NSKeyValueObservation?
    @Published var isPlaying: Bool = false
    @Published var progress: Double = 0
    @Published var currentEpisode: Episode?
    @Published var isLoading: Bool = false
    
    @objc private func handleAudioInterruption(notification: Notification) {
        guard let player = player else { return }

        if let userInfo = notification.userInfo,
           let typeValue = userInfo[AVAudioSessionInterruptionTypeKey] as? UInt,
           let type = AVAudioSession.InterruptionType(rawValue: typeValue) {

            if type == .began {
                // ✅ Save position when audio is interrupted
                let currentPosition = player.currentTime().seconds
                savePlaybackPosition(for: currentEpisode, position: currentPosition)
                pause()
            } else if type == .ended {
                if let optionsValue = userInfo[AVAudioSessionInterruptionOptionKey] as? UInt,
                   AVAudioSession.InterruptionOptions(rawValue: optionsValue).contains(.shouldResume) {
                    play(episode: currentEpisode!)
                }
            }
        }
    }
    
    @objc private func handleAudioRouteChange(notification: Notification) {
        guard let userInfo = notification.userInfo,
              let reasonValue = userInfo[AVAudioSessionRouteChangeReasonKey] as? UInt,
              let reason = AVAudioSession.RouteChangeReason(rawValue: reasonValue) else {
            return
        }

        switch reason {
        case .oldDeviceUnavailable:
            // 🎧 E.g. AirPods removed
            print("🔌 Audio route changed: old device unavailable (e.g., AirPods removed)")
            pause()
            
        case .categoryChange:
            print("⚙️ Audio category changed")

        case .newDeviceAvailable:
            print("🆕 New audio device available (e.g., plugged in)")

        default:
            break
        }
    }

    @objc private func savePlaybackOnExit() {
        guard let player = player else { return }
        
        let currentPosition = player.currentTime().seconds
        savePlaybackPosition(for: currentEpisode, position: currentPosition) // ✅ Save position before app is killed
    }
    
    @objc private func playerDidFinishPlaying(notification: Notification) {
        guard let finishedEpisode = currentEpisode else { return }
        print("🏁 Episode finished playing: \(finishedEpisode.title ?? "Episode")")
        
        markAsPlayed(for: finishedEpisode)
        try? finishedEpisode.managedObjectContext?.save()
        stop()
    }
    
    private init() {
        configureAudioSession()
        configureRemoteTransportControls()
        NotificationCenter.default.addObserver(self, selector: #selector(handleAudioInterruption), name: AVAudioSession.interruptionNotification, object: nil)
        NotificationCenter.default.addObserver(self, selector: #selector(savePlaybackOnExit), name: UIApplication.willTerminateNotification, object: nil)
        NotificationCenter.default.addObserver(self, selector: #selector(playerDidFinishPlaying), name: .AVPlayerItemDidPlayToEndTime, object: nil)
        NotificationCenter.default.addObserver(self, selector: #selector(handleAudioRouteChange), name: AVAudioSession.routeChangeNotification, object: nil)
    }
    
    func togglePlayback(for episode: Episode) {
        print("▶️ togglePlayback called for episode: \(episode.title ?? "Episode")")
        
        // Remove from PlayedManager AFTER playback starts
        
        if episode.isPlayed {
            episode.isPlayed.toggle()
            try? episode.managedObjectContext?.save()
            print("🗑️ Removed \(episode.title ?? "Episode") from played list")
        }

        // If it's already playing, pause it
        if isPlayingEpisode(episode) {
            print("⏸ Already playing — pausing.")
            pause()
            return
        }

        // Save previous playback position
        if let current = currentEpisode, current.id != episode.id {
            let pos = player?.currentTime().seconds ?? 0
            savePlaybackPosition(for: current, position: pos)
            print("💾 Saved position for \(current.title ?? "Episode"): \(pos)s")
        }

        // Move episode to front of queue
        var queue = fetchQueuedEpisodes()
        // Remove the episode if it's already in the queue
        queue.removeAll { $0.id == episode.id }

        // Insert it at the front
        queue.insert(episode, at: 0)

        // Re-x episodes as queued
        for (index, ep) in queue.enumerated() {
            ep.isQueued = true
            ep.queuePosition = Int64(index)
        }
        try? viewContext.save()
        print("📦 Queued: \(episode.title ?? "Episode")")

        // Start playback
        play(episode: episode)
        print("🎧 Playback started for \(episode.title ?? "Episode")")
    }
    
    func moveToFront(_ episode: Episode) {
        var queue = fetchQueuedEpisodes()

        queue.removeAll { $0.id == episode.id }
        queue.insert(episode, at: 0)

        for (index, ep) in queue.enumerated() {
            ep.isQueued = true
            ep.queuePosition = Int64(index)
        }

        try? viewContext.save()
    }
    
    private func addToQueueAndPlay(_ episode: Episode) {
        var queue = fetchQueuedEpisodes()

        if let existingIndex = queue.firstIndex(where: { $0.id == episode.id }) {
            print("🔄 Moving episode to front of queue: \(episode.title ?? "Episode")")
            let existingEpisode = queue.remove(at: existingIndex)
            queue.insert(existingEpisode, at: 0)
        } else {
            print("🔄 Adding episode to front of queue: \(episode.title ?? "Episode")")
            queue.insert(episode, at: 0)
        }

        // ✅ Start playback
        play(episode: episode)
    }
    
    private func cleanupPlayer() {
        if let observer = timeObserver {
            player?.removeTimeObserver(observer)
            timeObserver = nil
        }
        player?.pause()
        player = nil
        playerItemObservation?.invalidate()
        playerItemObservation = nil
    }

    func play(episode: Episode) {
        guard let audio = episode.audio, let url = URL(string: audio) else { return }

        moveToFront(episode)

        if let previousEpisode = currentEpisode, previousEpisode.id != episode.id {
            savePlaybackPosition(for: previousEpisode, position: player?.currentTime().seconds ?? 0)
        }

        if currentEpisode?.id != episode.id {
            cleanupPlayer()
<<<<<<< HEAD
            player = AVPlayer(url: url)
=======
            let playerItem = AVPlayerItem(url: url)
            player = AVPlayer(playerItem: playerItem)
>>>>>>> 8c86591d
            currentEpisode = episode
            cachedArtwork = nil
            addTimeObserver()

            isLoading = true // begin loading

            // Observe loading status
            playerItemObservation = playerItem.observe(\.isPlaybackLikelyToKeepUp, options: [.new]) { [weak self] item, change in
                DispatchQueue.main.async {
                    if item.isPlaybackLikelyToKeepUp {
                        self?.isLoading = false
                    }
                }
            }
        }

        let lastPosition = getSavedPlaybackPosition(for: episode)
        if lastPosition > 0 {
<<<<<<< HEAD
            player?.seek(to: CMTime(seconds: lastPosition, preferredTimescale: 1))
            progress = lastPosition
        } else {
            progress = 0
        }

        // 🔥 This is the magic line
        configureAudioSession()

        player?.play()
        isPlaying = true

        updateNowPlayingInfo()
=======
            player?.seek(to: CMTime(seconds: lastPosition, preferredTimescale: 1)) { [weak self] _ in
                self?.player?.play()
                self?.isPlaying = true
                self?.updateNowPlayingInfo()
            }
        } else {
            player?.play()
            isPlaying = true
            updateNowPlayingInfo()
        }
>>>>>>> 8c86591d
    }

    func pause() {
        guard let player = player else { return }
        savePlaybackPosition(for: currentEpisode, position: player.currentTime().seconds)
        player.pause()
        isPlaying = false
        updateNowPlayingInfo()
    }

    func stop() {
        if let player = player {
            savePlaybackPosition(for: currentEpisode, position: player.currentTime().seconds)
        }
        player?.pause()
        player?.seek(to: .zero)
        isPlaying = false
        progress = 0
        MPNowPlayingInfoCenter.default().nowPlayingInfo = nil
    }
    
    func getProgress(for episode: Episode) -> Double {
        guard let currentEpisode = currentEpisode, currentEpisode.id == episode.id else {
            return episode.playbackPosition
        }

        if progress == 0, episode.playbackPosition > 0 {
            return episode.playbackPosition  // Freeze on saved position until real progress is available
        }

        return progress
    }
    
    func isLoadingEpisode(_ episode: Episode) -> Bool {
        return isLoading && currentEpisode?.id == episode.id
    }

    func isPlayingEpisode(_ episode: Episode) -> Bool {
        return isPlaying && currentEpisode?.id == episode.id
    }

    func hasStartedPlayback(for episode: Episode) -> Bool {
        return getSavedPlaybackPosition(for: episode) > 0
    }
    
    func seek(to time: Double) {
        let targetTime = CMTime(seconds: time, preferredTimescale: 1)
        player?.seek(to: targetTime)
    }
    
    func skipForward(seconds: Double) {
        guard let player = player else { return }
        let currentTime = player.currentTime()
        let newTime = CMTime(seconds: currentTime.seconds + seconds, preferredTimescale: 1)
        player.seek(to: newTime)
    }

    func skipBackward(seconds: Double) {
        guard let player = player else { return }
        let currentTime = player.currentTime()
        let newTime = CMTime(seconds: max(currentTime.seconds - seconds, 0), preferredTimescale: 1)
        player.seek(to: newTime)
    }
    
    func formatView(seconds: Int) -> String {
        let hours = seconds / 3600
        let minutes = (seconds % 3600) / 60
        let remainingSeconds = seconds % 60

        if hours > 0 {
            return String(format: "%d:%02d:%02d", hours, minutes, remainingSeconds) // HH:MM:SS format
        } else {
            return String(format: "%02d:%02d", minutes, remainingSeconds) // MM:SS format
        }
    }
    
    func writeActualDuration(for episode: Episode) {
        guard let urlString = episode.audio, let url = URL(string: urlString) else {
            print("❌ Invalid audio URL for duration extraction.")
            return
        }

        let asset = AVURLAsset(url: url)
        let objectID = episode.objectID

        Task {
            do {
                let duration = try await asset.load(.duration)

                await MainActor.run {
                    if let updatedEpisode = try? viewContext.existingObject(with: objectID) as? Episode {
                        updatedEpisode.actualDuration = duration.seconds
                        try? updatedEpisode.managedObjectContext?.save()
                        print("✅ Actual duration saved: \(duration.seconds) for \(updatedEpisode.title ?? "Episode")")
                    }
                }
            } catch {
                print("⚠️ Failed to load actual duration: \(error.localizedDescription)")
            }
        }
    }

    func getStableRemainingTime(for episode: Episode, pretty: Bool = true) -> String {
        let actual = episode.actualDuration
        let feed = episode.duration
        let progress = getProgress(for: episode)

        let usingActual = actual > 0
        let playingOrResumed = isPlayingEpisode(episode) || hasStartedPlayback(for: episode)
        let duration = usingActual ? actual : feed

        let valueToShow: Double
        if usingActual && playingOrResumed && progress > 0 {
            valueToShow = max(0, actual - progress)
        } else {
            valueToShow = duration
        }

        let seconds = Int(valueToShow)
        return pretty ? formatDuration(seconds: seconds) : formatView(seconds: seconds)
    }

    func getElapsedTime(for episode: Episode) -> String {
        let elapsedTime = Int(getProgress(for: episode))
        return formatView(seconds: elapsedTime)
    }

    private func savePlaybackPosition(for episode: Episode?, position: Double) {
        guard let episode = episode,
              let context = episode.managedObjectContext else { return }

        context.perform {
            episode.playbackPosition = position
            do {
                try context.save()
            } catch {
                print("❌ Failed to save playback position: \(error)")
            }
        }
    }

    func getSavedPlaybackPosition(for episode: Episode) -> Double {
        return episode.playbackPosition
    }
    
    func markAsPlayed(for episode: Episode, manually: Bool = false) {
        if episode.isPlayed {
            episode.isPlayed = false
            episode.playedDate = nil
        } else {
            episode.playbackPosition = 0
            episode.isPlayed = true
            episode.isQueued = false
            episode.playedDate = Date.now
            episode.podcast?.playCount += 1

            let actualProgress = manually && currentEpisode?.id == episode.id
                ? min(player?.currentTime().seconds ?? 0, episode.duration)
                : min(episode.playbackPosition, episode.duration)

            let playedSecondsToAdd = manually ? actualProgress : episode.duration
            episode.podcast?.playedSeconds += playedSecondsToAdd
            print("Recorded \(playedSecondsToAdd) for \(episode.title ?? "episode")")
        }

        try? episode.managedObjectContext?.save()
    }

    func configureAudioSession() {
        do {
            let session = AVAudioSession.sharedInstance()
            try session.setCategory(.playback, mode: .default)
            try session.setActive(true)
            print("🎧 AVAudioSession set to .playback and activated")
        } catch {
            print("❌ Failed to configure AVAudioSession: \(error)")
        }
    }

    private func configureRemoteTransportControls() {
        let commandCenter = MPRemoteCommandCenter.shared()

        // Play command
        commandCenter.playCommand.addTarget { [weak self] _ in
            guard let self = self, let episode = self.currentEpisode else { return .commandFailed }
            self.play(episode: episode)
            return .success
        }

        // Pause command
        commandCenter.pauseCommand.addTarget { [weak self] _ in
            self?.pause()
            return .success
        }

        // Disable next/previous track commands (<< / >>)
        commandCenter.nextTrackCommand.isEnabled = false
        commandCenter.previousTrackCommand.isEnabled = false

        // Enable 30s skip forward
        commandCenter.skipForwardCommand.isEnabled = true
        commandCenter.skipForwardCommand.preferredIntervals = [30]
        commandCenter.skipForwardCommand.addTarget { [weak self] _ in
            self?.skipForward(seconds: 30)
            return .success
        }

        // Enable 15s skip backward
        commandCenter.skipBackwardCommand.isEnabled = true
        commandCenter.skipBackwardCommand.preferredIntervals = [15]
        commandCenter.skipBackwardCommand.addTarget { [weak self] _ in
            self?.skipBackward(seconds: 15)
            return .success
        }
    }

    private func updateNowPlayingInfo() {
        guard let episode = currentEpisode else { return }
        let duration = episode.actualDuration > 0 ? episode.actualDuration : episode.duration

        var nowPlayingInfo: [String: Any] = [
            MPMediaItemPropertyTitle: episode.title ?? "Episode",
            MPMediaItemPropertyArtist: episode.podcast?.title ?? "Podcast",
            MPNowPlayingInfoPropertyPlaybackRate: isPlaying ? 1.0 : 0.0,
            MPNowPlayingInfoPropertyElapsedPlaybackTime: progress,
            MPMediaItemPropertyPlaybackDuration: duration,
            MPNowPlayingInfoPropertyMediaType: 1
        ]

        if let cachedArtwork = cachedArtwork {
            nowPlayingInfo[MPMediaItemPropertyArtwork] = cachedArtwork
        } else {
            fetchArtwork(for: episode) { artwork in
                DispatchQueue.main.async {
                    if let artwork = artwork {
                        nowPlayingInfo[MPMediaItemPropertyArtwork] = artwork
                        MPNowPlayingInfoCenter.default().nowPlayingInfo = nowPlayingInfo
                    }
                }
            }
        }

        MPNowPlayingInfoCenter.default().nowPlayingInfo = nowPlayingInfo
    }
    
    private var cachedArtwork: MPMediaItemArtwork?

    private func fetchArtwork(for episode: Episode, completion: @escaping (MPMediaItemArtwork?) -> Void) {
        if let cachedArtwork = cachedArtwork {
            completion(cachedArtwork)
            return
        }

        let imageUrls = [episode.episodeImage, episode.podcast?.image]
            .compactMap { $0 }
            .filter { !$0.isEmpty }

        guard let validImageUrl = imageUrls.first, let url = URL(string: validImageUrl) else {
            print("❌ No valid artwork URL for episode: \(episode.title ?? "Episode")")
            completion(nil)
            return
        }

        URLSession.shared.dataTask(with: url) { data, _, error in
            if let error = error {
                print("⚠️ Artwork fetch error: \(error.localizedDescription)")
                completion(nil)
                return
            }

            guard let data = data, let image = UIImage(data: data) else {
                print("⚠️ Failed to decode artwork from \(validImageUrl)")
                completion(nil)
                return
            }

            let artwork = MPMediaItemArtwork(boundsSize: image.size) { _ in image }
            self.cachedArtwork = artwork
            completion(artwork)
        }.resume()
    }

    private func addTimeObserver() {
        guard let player = player, let currentItem = player.currentItem else { return }

        Task {
            do {
                let duration = try await currentItem.asset.load(.duration)
            } catch {
                print("⚠️ Failed to load duration: \(error.localizedDescription)")
            }
        }

        timeObserver = player.addPeriodicTimeObserver(
            forInterval: CMTime(seconds: 1, preferredTimescale: 1),
            queue: .main
        ) { [weak self] time in
            guard let self = self,
                  let current = self.player?.currentItem,
                  current == player.currentItem else { return }

            let roundedTime = floor(time.seconds)
            if self.isPlaying && self.progress != roundedTime {
                self.progress = roundedTime
                self.updateNowPlayingInfo()
                
                if let episode = self.currentEpisode {
                    self.savePlaybackPosition(for: episode, position: roundedTime)
                }
            }
        }
    }
}<|MERGE_RESOLUTION|>--- conflicted
+++ resolved
@@ -207,12 +207,8 @@
 
         if currentEpisode?.id != episode.id {
             cleanupPlayer()
-<<<<<<< HEAD
-            player = AVPlayer(url: url)
-=======
             let playerItem = AVPlayerItem(url: url)
             player = AVPlayer(playerItem: playerItem)
->>>>>>> 8c86591d
             currentEpisode = episode
             cachedArtwork = nil
             addTimeObserver()
@@ -231,21 +227,6 @@
 
         let lastPosition = getSavedPlaybackPosition(for: episode)
         if lastPosition > 0 {
-<<<<<<< HEAD
-            player?.seek(to: CMTime(seconds: lastPosition, preferredTimescale: 1))
-            progress = lastPosition
-        } else {
-            progress = 0
-        }
-
-        // 🔥 This is the magic line
-        configureAudioSession()
-
-        player?.play()
-        isPlaying = true
-
-        updateNowPlayingInfo()
-=======
             player?.seek(to: CMTime(seconds: lastPosition, preferredTimescale: 1)) { [weak self] _ in
                 self?.player?.play()
                 self?.isPlaying = true
@@ -256,7 +237,6 @@
             isPlaying = true
             updateNowPlayingInfo()
         }
->>>>>>> 8c86591d
     }
 
     func pause() {
