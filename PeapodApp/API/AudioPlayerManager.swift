--- conflicted
+++ resolved
@@ -207,12 +207,8 @@
 
         if currentEpisode?.id != episode.id {
             cleanupPlayer()
-<<<<<<< HEAD
             let playerItem = AVPlayerItem(url: url)
             player = AVPlayer(playerItem: playerItem)
-=======
-            player = AVPlayer(url: url)
->>>>>>> 4aac6b0c
             currentEpisode = episode
             cachedArtwork = nil
             addTimeObserver()
@@ -231,7 +227,6 @@
 
         let lastPosition = getSavedPlaybackPosition(for: episode)
         if lastPosition > 0 {
-<<<<<<< HEAD
             player?.seek(to: CMTime(seconds: lastPosition, preferredTimescale: 1)) { [weak self] _ in
                 self?.player?.play()
                 self?.isPlaying = true
@@ -242,21 +237,6 @@
             isPlaying = true
             updateNowPlayingInfo()
         }
-=======
-            player?.seek(to: CMTime(seconds: lastPosition, preferredTimescale: 1))
-            progress = lastPosition
-        } else {
-            progress = 0
-        }
-
-        // 🔥 This is the magic line
-        configureAudioSession()
-
-        player?.play()
-        isPlaying = true
-
-        updateNowPlayingInfo()
->>>>>>> 4aac6b0c
     }
 
     func pause() {
