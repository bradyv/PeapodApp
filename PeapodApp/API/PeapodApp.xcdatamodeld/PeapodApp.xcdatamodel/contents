<?xml version="1.0" encoding="UTF-8" standalone="yes"?>
<model type="com.apple.IDECoreDataModeler.DataModel" documentVersion="1.0" lastSavedToolsVersion="23605" systemVersion="24D81" minimumToolsVersion="Automatic" sourceLanguage="Swift" userDefinedModelVersionIdentifier="">
    <entity name="Episode" representedClassName="Episode" syncable="YES" codeGenerationType="class">
<<<<<<< HEAD
        <attribute name="actualDuration" optional="YES" attributeType="Double" defaultValueString="0.0" usesScalarValueType="YES"/>
        <attribute name="airDate" attributeType="Date" usesScalarValueType="NO"/>
        <attribute name="audio" attributeType="String"/>
        <attribute name="duration" attributeType="Double" defaultValueString="0" usesScalarValueType="YES"/>
        <attribute name="episodeDescription" attributeType="String"/>
=======
        <attribute name="airDate" optional="YES" attributeType="Date" usesScalarValueType="NO"/>
        <attribute name="audio" optional="YES" attributeType="String"/>
        <attribute name="duration" optional="YES" attributeType="Double" defaultValueString="0" usesScalarValueType="YES"/>
        <attribute name="episodeDescription" optional="YES" attributeType="String"/>
>>>>>>> 4aac6b0c
        <attribute name="episodeImage" optional="YES" attributeType="String"/>
        <attribute name="episodeTint" optional="YES" attributeType="String"/>
        <attribute name="hasBeenSeen" optional="YES" attributeType="Boolean" defaultValueString="NO" usesScalarValueType="YES"/>
        <attribute name="id" optional="YES" attributeType="String"/>
        <attribute name="isPlayed" optional="YES" attributeType="Boolean" defaultValueString="NO" usesScalarValueType="YES"/>
        <attribute name="isQueued" optional="YES" attributeType="Boolean" defaultValueString="NO" usesScalarValueType="YES"/>
        <attribute name="isSaved" optional="YES" attributeType="Boolean" defaultValueString="NO" usesScalarValueType="YES"/>
        <attribute name="playbackPosition" optional="YES" attributeType="Double" defaultValueString="0.0" usesScalarValueType="YES"/>
        <attribute name="playedDate" optional="YES" attributeType="Date" usesScalarValueType="NO"/>
        <attribute name="queuePosition" optional="YES" attributeType="Integer 64" defaultValueString="0" usesScalarValueType="YES"/>
        <attribute name="title" optional="YES" attributeType="String"/>
        <relationship name="podcast" optional="YES" maxCount="1" deletionRule="Nullify" destinationEntity="Podcast" inverseName="episode" inverseEntity="Podcast"/>
    </entity>
    <entity name="Podcast" representedClassName="Podcast" syncable="YES" codeGenerationType="class">
        <attribute name="author" optional="YES" attributeType="String"/>
        <attribute name="feedUrl" optional="YES" attributeType="String"/>
        <attribute name="id" optional="YES" attributeType="String"/>
        <attribute name="image" optional="YES" attributeType="String"/>
        <attribute name="isSubscribed" optional="YES" attributeType="Boolean" defaultValueString="NO" usesScalarValueType="YES"/>
        <attribute name="playCount" optional="YES" attributeType="Integer 64" defaultValueString="0" usesScalarValueType="YES"/>
        <attribute name="playedSeconds" optional="YES" attributeType="Double" defaultValueString="0.0" usesScalarValueType="YES"/>
        <attribute name="podcastDescription" optional="YES" attributeType="String"/>
        <attribute name="podcastTint" optional="YES" attributeType="String"/>
        <attribute name="title" optional="YES" attributeType="String" defaultValueString="Podcast Title"/>
        <relationship name="episode" optional="YES" toMany="YES" deletionRule="Cascade" destinationEntity="Episode" inverseName="podcast" inverseEntity="Episode"/>
    </entity>
</model><|MERGE_RESOLUTION|>--- conflicted
+++ resolved
@@ -1,18 +1,11 @@
 <?xml version="1.0" encoding="UTF-8" standalone="yes"?>
 <model type="com.apple.IDECoreDataModeler.DataModel" documentVersion="1.0" lastSavedToolsVersion="23605" systemVersion="24D81" minimumToolsVersion="Automatic" sourceLanguage="Swift" userDefinedModelVersionIdentifier="">
     <entity name="Episode" representedClassName="Episode" syncable="YES" codeGenerationType="class">
-<<<<<<< HEAD
         <attribute name="actualDuration" optional="YES" attributeType="Double" defaultValueString="0.0" usesScalarValueType="YES"/>
-        <attribute name="airDate" attributeType="Date" usesScalarValueType="NO"/>
-        <attribute name="audio" attributeType="String"/>
-        <attribute name="duration" attributeType="Double" defaultValueString="0" usesScalarValueType="YES"/>
-        <attribute name="episodeDescription" attributeType="String"/>
-=======
         <attribute name="airDate" optional="YES" attributeType="Date" usesScalarValueType="NO"/>
         <attribute name="audio" optional="YES" attributeType="String"/>
         <attribute name="duration" optional="YES" attributeType="Double" defaultValueString="0" usesScalarValueType="YES"/>
         <attribute name="episodeDescription" optional="YES" attributeType="String"/>
->>>>>>> 4aac6b0c
         <attribute name="episodeImage" optional="YES" attributeType="String"/>
         <attribute name="episodeTint" optional="YES" attributeType="String"/>
         <attribute name="hasBeenSeen" optional="YES" attributeType="Boolean" defaultValueString="NO" usesScalarValueType="YES"/>
